"""
Test VersionedModel
"""
from datetime import datetime, timedelta
from uuid import UUID
from rococo.models import VersionedModel
<<<<<<< HEAD
=======
from uuid import UUID
>>>>>>> 9e3b29e0

def test_prepare_for_save():
    """
    Test model's prepare_for_save func
    """
    model = VersionedModel()
    version = model.version
    changed_by_id = 'test'

    model.prepare_for_save(changed_by_id)
    assert model.previous_version == version
    assert model.version != version
    assert model.changed_by_id == changed_by_id
    assert model.changed_on > datetime.utcnow() + timedelta(seconds=-1)


def test_as_dict():
    """
    Test converting model to dict
    """
    model = VersionedModel()

    model_as_dict = model.as_dict(True)

    assert isinstance(model_as_dict, dict)
    assert isinstance(model_as_dict['changed_on'], str)

<<<<<<< HEAD

def test_from_dict():
    """
    Test converting dict to model
    """
    model = VersionedModel()

    model_as_dict = model.as_dict(True)

    model_from_dict = model.from_dict(model_as_dict)
    assert isinstance(model_from_dict.entity_id,UUID)
=======
def test_from_dict():
    """
    Test converting model to dict
    """
    model_dict = {"entity_id": UUID(int=0), "version": UUID(int=0)}

    dict_as_model = VersionedModel.from_dict(model_dict)

    assert isinstance(dict_as_model, VersionedModel)
    assert hasattr(dict_as_model, "entity_id")
    assert hasattr(dict_as_model, "version")
    assert hasattr(dict_as_model, "previous_version")
    assert hasattr(dict_as_model, "changed_by_id")
    assert hasattr(dict_as_model, "changed_on")
>>>>>>> 9e3b29e0
<|MERGE_RESOLUTION|>--- conflicted
+++ resolved
@@ -4,10 +4,6 @@
 from datetime import datetime, timedelta
 from uuid import UUID
 from rococo.models import VersionedModel
-<<<<<<< HEAD
-=======
-from uuid import UUID
->>>>>>> 9e3b29e0
 
 def test_prepare_for_save():
     """
@@ -35,19 +31,6 @@
     assert isinstance(model_as_dict, dict)
     assert isinstance(model_as_dict['changed_on'], str)
 
-<<<<<<< HEAD
-
-def test_from_dict():
-    """
-    Test converting dict to model
-    """
-    model = VersionedModel()
-
-    model_as_dict = model.as_dict(True)
-
-    model_from_dict = model.from_dict(model_as_dict)
-    assert isinstance(model_from_dict.entity_id,UUID)
-=======
 def test_from_dict():
     """
     Test converting model to dict
@@ -61,5 +44,4 @@
     assert hasattr(dict_as_model, "version")
     assert hasattr(dict_as_model, "previous_version")
     assert hasattr(dict_as_model, "changed_by_id")
-    assert hasattr(dict_as_model, "changed_on")
->>>>>>> 9e3b29e0
+    assert hasattr(dict_as_model, "changed_on")