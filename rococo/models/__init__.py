"""
Models for rococo
"""

<<<<<<< HEAD
from .versioned_model import VersionedModel, BaseModel
=======
from .versioned_model import BaseModel, VersionedModel

# NonVersionedModel is an alias for BaseModel (the unversioned model).
# Use either name - they are identical:
#   - BaseModel: Technical name (base of model hierarchy)
#   - NonVersionedModel: Descriptive name (emphasizes it's unversioned)
# Both refer to the same unversioned model class.
NonVersionedModel = BaseModel

>>>>>>> 0a83654d
from .login_method import LoginMethod
from .organization import Organization
from .recovery_code import RecoveryCode
from .otp_method import OtpMethod
from .person import Person
from .person_organization_role import PersonOrganizationRole
from .email import Email<|MERGE_RESOLUTION|>--- conflicted
+++ resolved
@@ -2,9 +2,6 @@
 Models for rococo
 """
 
-<<<<<<< HEAD
-from .versioned_model import VersionedModel, BaseModel
-=======
 from .versioned_model import BaseModel, VersionedModel
 
 # NonVersionedModel is an alias for BaseModel (the unversioned model).
@@ -13,8 +10,6 @@
 #   - NonVersionedModel: Descriptive name (emphasizes it's unversioned)
 # Both refer to the same unversioned model class.
 NonVersionedModel = BaseModel
-
->>>>>>> 0a83654d
 from .login_method import LoginMethod
 from .organization import Organization
 from .recovery_code import RecoveryCode
